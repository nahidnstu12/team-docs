"use client";

import { Button } from "@/components/ui/button";
import {
	DropdownMenu,
	DropdownMenuCheckboxItem,
	DropdownMenuContent,
	DropdownMenuLabel,
	DropdownMenuSeparator,
	DropdownMenuTrigger,
} from "@/components/ui/dropdown-menu";
import { Input } from "@/components/ui/input";
import { useState, useEffect } from "react";
import { getUsersNotInProject } from "../actions/getUsers";
import { getProjectPermission } from "../actions/getProjectPermission";
import { assignDevAction } from "@/system/Actions/ProjectPermissionAction";

export default function AssignDevHeader({
	projectName,
	projectId,
	onAssignSuccess,
}) {
	const [selectedUsers, setSelectedUsers] = useState([]);
	const [selectedPermissions, setSelectedPermissions] = useState([]);
	const [search, setSearch] = useState("");
	const [users, setUsers] = useState([]);
	const [permissions, setPermissions] = useState([]);
	const [isLoading, setIsLoading] = useState(true);
	const [isAssigning, setIsAssigning] = useState(false);

	const fetchUsers = async () => {
		try {
			setIsLoading(true);
			const users = await getUsersNotInProject(projectId);
			setUsers(users);
		} catch (error) {
			console.error("Failed to fetch users:", error);
		} finally {
			setIsLoading(false);
		}
	};

	useEffect(() => {
		fetchUsers();
	}, [projectId]);

	useEffect(() => {
		const fetchPermissions = async () => {
			try {
				const permissions = await getProjectPermission("school-demo");
				setPermissions(permissions);
			} catch (error) {
				console.error("Failed to fetch permissions:", error);
			}
		};
		fetchPermissions();
	}, [projectId]);

	console.log("permissions", { permissions, users, projectId, projectName });

	// Filter users by name or email
	const filteredUsers =
		users?.length > 0
			? users?.filter((user) =>
					`${user.username} ${user.email}`
						.toLowerCase()
						.includes(search.toLowerCase())
			  )
			: [];

	// Toggle selection
	const toggleUser = (userId) => {
		setSelectedUsers((prev) =>
			prev.includes(userId)
				? prev.filter((id) => id !== userId)
				: [...prev, userId]
		);
	};

	const handlePermissionChange = (permissionId, checked) => {
		setSelectedPermissions((prev) =>
			checked
				? [...prev, permissionId]
				: prev.filter((id) => id !== permissionId)
		);
	};

	const handleAssign = async () => {
		try {
			setIsAssigning(true);
			const result = await assignDevAction({
				selectedPermissions,
				selectedUsers,
				projectId,
			});

			if (!result.success) {
				throw new Error(result.error);
			}

			// Clear selections after successful assignment
			setSelectedUsers([]);
			setSelectedPermissions([]);
			setSearch("");

			// Refetch the developer list
			await fetchUsers();

			// Notify parent component about successful assignment
			if (onAssignSuccess) {
				onAssignSuccess();
			}

			// You can add a toast notification here if you want
			console.log("Developers assigned successfully:", result.data);
		} catch (error) {
			console.error("Failed to assign developers:", error);
			// You can add error toast notification here
		} finally {
			setIsAssigning(false);
		}
	};

	// Get selected user names for display
	const getSelectedUserNames = () => {
		if (selectedUsers.length === 0) return "Select Dev's";
		const selectedUserObjects = users.filter((user) =>
			selectedUsers.includes(user.id)
		);
		return `${selectedUserObjects.length} Developer${
			selectedUserObjects.length > 1 ? "s" : ""
		} selected`;
	};

	// Get selected permission names for display
	const getSelectedPermissionNames = () => {
		if (selectedPermissions.length === 0) return "Project Permission";
		const selectedPermissionObjects = permissions.filter((permission) =>
			selectedPermissions.includes(permission.id)
		);
		return `${selectedPermissionObjects.length} Permission${
			selectedPermissionObjects.length > 1 ? "s" : ""
		} selected`;
	};

	return (
		<div className="">
			<h1 className="mb-2 text-xl ">
				Project: Name:{" "}
				<span className="text-3xl font-semibold">{projectName}</span>
			</h1>

<<<<<<< HEAD
			<section className="flex justify-center p-8 px-12 mb-10 bg-gray-600 gap-4">
=======
			<section className="flex justify-between gap-4 py-6 my-6 bg-gray-100">
>>>>>>> d1a39a44
				{/* left */}
				<DropdownMenu>
					<DropdownMenuTrigger asChild>
						<Button variant="outline" className="w-96" disabled={isLoading}>
							{isLoading ? "Loading..." : getSelectedUserNames()}
						</Button>
					</DropdownMenuTrigger>
					<DropdownMenuContent className="w-96 max-h-[400px] overflow-y-auto">
						<DropdownMenuLabel className="flex flex-col gap-2">
							<span className="text-base font-medium">
								Select Developer&apos;s
							</span>
							<Input
								placeholder="Search name or email..."
								className="h-8"
								value={search}
								onChange={(e) => setSearch(e.target.value)}
							/>
						</DropdownMenuLabel>
						<DropdownMenuSeparator />

						{isLoading ? (
							<div className="p-4 text-center text-muted-foreground">
								Loading developers...
							</div>
						) : filteredUsers.length === 0 ? (
							<div className="p-4 text-center text-muted-foreground">
								No developers Found...
							</div>
						) : (
							filteredUsers.map((user) => (
								<DropdownMenuCheckboxItem
									key={user.id}
									checked={selectedUsers.includes(user.id)}
									onCheckedChange={() => toggleUser(user.id)}
									onSelect={(e) => e.preventDefault()}
									className="py-2"
								>
									<div className="flex flex-col gap-0.5">
										<span className="text-sm font-semibold">
											{user.username}
										</span>
										<span className="text-xs text-muted-foreground">
											{user.email}
										</span>
									</div>
								</DropdownMenuCheckboxItem>
							))
						)}
					</DropdownMenuContent>
				</DropdownMenu>

				{/* right */}
				<DropdownMenu>
					<DropdownMenuTrigger asChild>
						<Button variant="outline" className="w-96" disabled={isLoading}>
							{getSelectedPermissionNames()}
						</Button>
					</DropdownMenuTrigger>
					<DropdownMenuContent className="w-96">
						{permissions?.map((permission) => (
							<DropdownMenuCheckboxItem
								key={permission.id}
								checked={selectedPermissions.includes(permission.id)}
								onCheckedChange={(checked) =>
									handlePermissionChange(permission.id, checked)
								}
								onSelect={(e) => e.preventDefault()}
							>
								{permission.name}
							</DropdownMenuCheckboxItem>
						))}
					</DropdownMenuContent>
				</DropdownMenu>

				<Button
					onClick={handleAssign}
					disabled={
						isAssigning ||
						selectedUsers.length === 0 ||
						selectedPermissions.length === 0
					}
				>
					{isAssigning ? "Assigning..." : "Assign"}
				</Button>
			</section>
		</div>
	);
}<|MERGE_RESOLUTION|>--- conflicted
+++ resolved
@@ -150,11 +150,7 @@
 				<span className="text-3xl font-semibold">{projectName}</span>
 			</h1>
 
-<<<<<<< HEAD
 			<section className="flex justify-center p-8 px-12 mb-10 bg-gray-600 gap-4">
-=======
-			<section className="flex justify-between gap-4 py-6 my-6 bg-gray-100">
->>>>>>> d1a39a44
 				{/* left */}
 				<DropdownMenu>
 					<DropdownMenuTrigger asChild>

--- conflicted
+++ resolved
@@ -15,232 +15,6 @@
 import { getProjectPermission } from "../actions/getProjectPermission";
 import { assignDevAction } from "@/system/Actions/ProjectPermissionAction";
 
-<<<<<<< HEAD
-export default function AssignDevHeader({
-	projectName,
-	projectId,
-	onAssignSuccess,
-}) {
-	const [selectedUsers, setSelectedUsers] = useState([]);
-	const [selectedPermissions, setSelectedPermissions] = useState([]);
-	const [search, setSearch] = useState("");
-	const [users, setUsers] = useState([]);
-	const [permissions, setPermissions] = useState([]);
-	const [isLoading, setIsLoading] = useState(true);
-	const [isAssigning, setIsAssigning] = useState(false);
-
-	const fetchUsers = async () => {
-		try {
-			setIsLoading(true);
-			const users = await getUsersNotInProject(projectId);
-			setUsers(users);
-		} catch (error) {
-			console.error("Failed to fetch users:", error);
-		} finally {
-			setIsLoading(false);
-		}
-	};
-
-	useEffect(() => {
-		fetchUsers();
-	}, [projectId]);
-
-	useEffect(() => {
-		const fetchPermissions = async () => {
-			try {
-				const permissions = await getProjectPermission("school-demo");
-				setPermissions(permissions);
-			} catch (error) {
-				console.error("Failed to fetch permissions:", error);
-			}
-		};
-		fetchPermissions();
-	}, [projectId]);
-
-	console.log("permissions", { permissions, users, projectId, projectName });
-
-	// Filter users by name or email
-	const filteredUsers =
-		users?.length > 0
-			? users?.filter((user) =>
-					`${user.username} ${user.email}`
-						.toLowerCase()
-						.includes(search.toLowerCase())
-			  )
-			: [];
-
-	// Toggle selection
-	const toggleUser = (userId) => {
-		setSelectedUsers((prev) =>
-			prev.includes(userId)
-				? prev.filter((id) => id !== userId)
-				: [...prev, userId]
-		);
-	};
-
-	const handlePermissionChange = (permissionId, checked) => {
-		setSelectedPermissions((prev) =>
-			checked
-				? [...prev, permissionId]
-				: prev.filter((id) => id !== permissionId)
-		);
-	};
-
-	const handleAssign = async () => {
-		try {
-			setIsAssigning(true);
-			const result = await assignDevAction({
-				selectedPermissions,
-				selectedUsers,
-				projectId,
-			});
-
-			if (!result.success) {
-				throw new Error(result.error);
-			}
-
-			// Clear selections after successful assignment
-			setSelectedUsers([]);
-			setSelectedPermissions([]);
-			setSearch("");
-
-			// Refetch the developer list
-			await fetchUsers();
-
-			// Notify parent component about successful assignment
-			if (onAssignSuccess) {
-				onAssignSuccess();
-			}
-
-			// You can add a toast notification here if you want
-			console.log("Developers assigned successfully:", result.data);
-		} catch (error) {
-			console.error("Failed to assign developers:", error);
-			// You can add error toast notification here
-		} finally {
-			setIsAssigning(false);
-		}
-	};
-
-	// Get selected user names for display
-	const getSelectedUserNames = () => {
-		if (selectedUsers.length === 0) return "Select Dev's";
-		const selectedUserObjects = users.filter((user) =>
-			selectedUsers.includes(user.id)
-		);
-		return `${selectedUserObjects.length} Developer${
-			selectedUserObjects.length > 1 ? "s" : ""
-		} selected`;
-	};
-
-	// Get selected permission names for display
-	const getSelectedPermissionNames = () => {
-		if (selectedPermissions.length === 0) return "Project Permission";
-		const selectedPermissionObjects = permissions.filter((permission) =>
-			selectedPermissions.includes(permission.id)
-		);
-		return `${selectedPermissionObjects.length} Permission${
-			selectedPermissionObjects.length > 1 ? "s" : ""
-		} selected`;
-	};
-
-	return (
-		<div className="">
-			<h1 className="mb-2 text-xl ">
-				Project: Name:{" "}
-				<span className="text-3xl font-semibold">{projectName}</span>
-			</h1>
-
-			<section className="flex justify-center p-8 px-12 mb-10 bg-gray-600 gap-4">
-				{/* left */}
-				<DropdownMenu>
-					<DropdownMenuTrigger asChild>
-						<Button variant="outline" className="w-96" disabled={isLoading}>
-							{isLoading ? "Loading..." : getSelectedUserNames()}
-						</Button>
-					</DropdownMenuTrigger>
-					<DropdownMenuContent className="w-96 max-h-[400px] overflow-y-auto">
-						<DropdownMenuLabel className="flex flex-col gap-2">
-							<span className="text-base font-medium">
-								Select Developer&apos;s
-							</span>
-							<Input
-								placeholder="Search name or email..."
-								className="h-8"
-								value={search}
-								onChange={(e) => setSearch(e.target.value)}
-							/>
-						</DropdownMenuLabel>
-						<DropdownMenuSeparator />
-
-						{isLoading ? (
-							<div className="p-4 text-center text-muted-foreground">
-								Loading developers...
-							</div>
-						) : filteredUsers.length === 0 ? (
-							<div className="p-4 text-center text-muted-foreground">
-								No developers Found...
-							</div>
-						) : (
-							filteredUsers.map((user) => (
-								<DropdownMenuCheckboxItem
-									key={user.id}
-									checked={selectedUsers.includes(user.id)}
-									onCheckedChange={() => toggleUser(user.id)}
-									onSelect={(e) => e.preventDefault()}
-									className="py-2"
-								>
-									<div className="flex flex-col gap-0.5">
-										<span className="text-sm font-semibold">
-											{user.username}
-										</span>
-										<span className="text-xs text-muted-foreground">
-											{user.email}
-										</span>
-									</div>
-								</DropdownMenuCheckboxItem>
-							))
-						)}
-					</DropdownMenuContent>
-				</DropdownMenu>
-
-				{/* right */}
-				<DropdownMenu>
-					<DropdownMenuTrigger asChild>
-						<Button variant="outline" className="w-96" disabled={isLoading}>
-							{getSelectedPermissionNames()}
-						</Button>
-					</DropdownMenuTrigger>
-					<DropdownMenuContent className="w-96">
-						{permissions?.map((permission) => (
-							<DropdownMenuCheckboxItem
-								key={permission.id}
-								checked={selectedPermissions.includes(permission.id)}
-								onCheckedChange={(checked) =>
-									handlePermissionChange(permission.id, checked)
-								}
-								onSelect={(e) => e.preventDefault()}
-							>
-								{permission.name}
-							</DropdownMenuCheckboxItem>
-						))}
-					</DropdownMenuContent>
-				</DropdownMenu>
-
-				<Button
-					onClick={handleAssign}
-					disabled={
-						isAssigning ||
-						selectedUsers.length === 0 ||
-						selectedPermissions.length === 0
-					}
-				>
-					{isAssigning ? "Assigning..." : "Assign"}
-				</Button>
-			</section>
-		</div>
-	);
-=======
 export default function AssignDevHeader({ projectName, projectId, onAssignSuccess }) {
   const [selectedUsers, setSelectedUsers] = useState([]);
   const [selectedPermissions, setSelectedPermissions] = useState([]);
@@ -438,5 +212,4 @@
       </section>
     </div>
   );
->>>>>>> 629a7de6
 }
<<<<<<< HEAD
# prisma/generated
=======
src/generated
>>>>>>> 89144c93

# dependencies
/node_modules
/.pnp
.pnp.*
.yarn/*
!.yarn/patches
!.yarn/plugins
!.yarn/releases
!.yarn/versions

# testing
/coverage

# next.js
/.next/
/out/

# production
/build

# misc
.DS_Store
*.pem

# debug
npm-debug.log*
yarn-debug.log*
yarn-error.log*
.pnpm-debug.log*

# env files (can opt-in for committing if needed)
.env

# vercel
.vercel

# typescript
*.tsbuildinfo
next-env.d.ts<|MERGE_RESOLUTION|>--- conflicted
+++ resolved
@@ -1,8 +1,4 @@
-<<<<<<< HEAD
-# prisma/generated
-=======
 src/generated
->>>>>>> 89144c93
 
 # dependencies
 /node_modules
